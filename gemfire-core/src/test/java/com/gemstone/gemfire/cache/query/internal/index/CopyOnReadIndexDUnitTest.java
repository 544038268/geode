--- conflicted
+++ resolved
@@ -127,18 +127,7 @@
   //Querying the data will result in deserialization of portfolio objects.
   //In cases where index is present, the objects will be deserialized in the cache
   public void helpTestPRQueryOnLocalNode(final String queryString, final int numPortfolios, final int numExpectedResults, final boolean hasIndex) throws Exception {
-<<<<<<< HEAD
-    
-    final int[] port = AvailablePortHelper.getRandomAvailableTCPPorts(2);
-    final int numPortfoliosPerVM = numPortfolios / 2;
-    
-    startCacheServer(vm0, port[0]);
-    startCacheServer(vm1, port[1]);
-    
-=======
-    final int numPortfoliosPerVM = numPortfolios / 2;
-  
->>>>>>> af3199e4
+  
     resetInstanceCount(vm0);
     resetInstanceCount(vm1);
     
@@ -313,14 +302,7 @@
 
   
   public void helpTestTransactionsOnReplicatedRegion(final String queryString, final int numPortfolios, final int numExpectedResults, final boolean hasIndex) throws Exception {
-<<<<<<< HEAD
-    final int[] port = AvailablePortHelper.getRandomAvailableTCPPorts(3);
-    startCacheServer(vm0, port[0]);
-    startCacheServer(vm1, port[1]);
-    startCacheServer(vm2, port[2]);
-=======
-
->>>>>>> af3199e4
+
     resetInstanceCount(vm0);
     resetInstanceCount(vm1);
     resetInstanceCount(vm2);
@@ -603,10 +585,6 @@
   private void startCacheServer(VM server, final int port) throws Exception {
     server.invoke(new SerializableCallable() {
       public Object call() throws Exception {
-<<<<<<< HEAD
-        disconnectFromDS();
-=======
->>>>>>> af3199e4
         getSystem(getServerProperties());
         
         GemFireCacheImpl cache = (GemFireCacheImpl)getCache();
