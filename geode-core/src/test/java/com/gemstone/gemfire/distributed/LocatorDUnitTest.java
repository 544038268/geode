/*
 * Licensed to the Apache Software Foundation (ASF) under one or more
 * contributor license agreements.  See the NOTICE file distributed with
 * this work for additional information regarding copyright ownership.
 * The ASF licenses this file to You under the Apache License, Version 2.0
 * (the "License"); you may not use this file except in compliance with
 * the License.  You may obtain a copy of the License at
 *
 *      http://www.apache.org/licenses/LICENSE-2.0
 *
 * Unless required by applicable law or agreed to in writing, software
 * distributed under the License is distributed on an "AS IS" BASIS,
 * WITHOUT WARRANTIES OR CONDITIONS OF ANY KIND, either express or implied.
 * See the License for the specific language governing permissions and
 * limitations under the License.
 */
package com.gemstone.gemfire.distributed;

import org.junit.experimental.categories.Category;
import org.junit.Test;

import static org.junit.Assert.*;

import com.gemstone.gemfire.test.dunit.internal.JUnit4DistributedTestCase;
import com.gemstone.gemfire.test.junit.categories.DistributedTest;

import com.gemstone.gemfire.ForcedDisconnectException;
import com.gemstone.gemfire.GemFireConfigException;
import com.gemstone.gemfire.LogWriter;
import com.gemstone.gemfire.SystemConnectException;
import com.gemstone.gemfire.cache.Cache;
import com.gemstone.gemfire.cache.CacheFactory;
import com.gemstone.gemfire.cache.Region;
import com.gemstone.gemfire.cache.RegionShortcut;
import com.gemstone.gemfire.distributed.internal.*;
import com.gemstone.gemfire.distributed.internal.membership.InternalDistributedMember;
import com.gemstone.gemfire.distributed.internal.membership.MembershipManager;
import com.gemstone.gemfire.distributed.internal.membership.MembershipTestHook;
import com.gemstone.gemfire.distributed.internal.membership.NetView;
import com.gemstone.gemfire.distributed.internal.membership.gms.MembershipManagerHelper;
import com.gemstone.gemfire.distributed.internal.membership.gms.membership.GMSJoinLeaveTestHelper;
import com.gemstone.gemfire.internal.Assert;
import com.gemstone.gemfire.internal.AvailablePort;
import com.gemstone.gemfire.internal.AvailablePortHelper;
import com.gemstone.gemfire.internal.cache.GemFireCacheImpl;
import com.gemstone.gemfire.internal.logging.InternalLogWriter;
import com.gemstone.gemfire.internal.logging.LocalLogWriter;
import com.gemstone.gemfire.internal.tcp.Connection;
import com.gemstone.gemfire.test.dunit.*;
import com.gemstone.gemfire.test.junit.categories.FlakyTest;

import java.io.File;
import java.io.IOException;
import java.util.ArrayList;
import java.util.List;
import java.util.Properties;
import java.util.Set;

import static com.gemstone.gemfire.distributed.ConfigurationProperties.*;

/**
 * Tests the ability of the {@link Locator} API to start and stop
 * locators running in remote VMs.
 *
 * @since GemFire 4.0
 */
@Category(DistributedTest.class)
public class LocatorDUnitTest extends JUnit4DistributedTestCase {

  static volatile InternalDistributedSystem system = null;

  static TestHook hook;

  /**
   * Creates a new <code>LocatorDUnitTest</code>
   */
  public LocatorDUnitTest() {
    super();
  }

  private static final String WAIT2_MS_NAME = "LocatorDUnitTest.WAIT2_MS";
  private static final int WAIT2_MS_DEFAULT = 5000; // 2000 -- see bug 36470
  private static final int WAIT2_MS
      = Integer.getInteger(WAIT2_MS_NAME, WAIT2_MS_DEFAULT).intValue();

  protected int port1;
  private int port2;

  @Override
  public final void postSetUp() throws Exception {
    port1 = -1;
    port2 = -1;
    IgnoredException.addIgnoredException("Removing shunned member");
  }

  @Override
  public final void preTearDown() throws Exception {
    if (Locator.hasLocator()) {
      Locator.getLocator().stop();
    }
    GemFireCacheImpl cache = GemFireCacheImpl.getInstance();
    if (cache != null && !cache.isClosed()) {
      cache.close();
    }
    // delete locator state files so they don't accidentally
    // get used by other tests
    if (port1 > 0) {
      DistributedTestUtils.deleteLocatorStateFile(port1);
    }
    if (port2 > 0) {
      DistributedTestUtils.deleteLocatorStateFile(port2);
    }
  }

  @Override
  public final void postTearDown() throws Exception {
    if (system != null) {
      system.disconnect();
      system = null;
    }
  }
  
  //for child classes 
  protected void addDSProps(Properties p) {
    
  }

  ////////  Test Methods

  /**
   * This tests that
   * the locator can resume control as coordinator after all locators have been
   * shut down and one is restarted.  It's necessary to have a lock service
   * start so elder failover is forced to happen.  Prior to fixing how this worked
   * it hung with the restarted locator trying to become elder again because
   * it put its address at the beginning of the new view it sent out.
   */
  @Test
  public void testCollocatedLocatorWithSecurity() throws Exception {
    disconnectAllFromDS();
    Host host = Host.getHost(0);
    VM vm1 = host.getVM(1);
    VM vm2 = host.getVM(2);
    VM vm3 = host.getVM(3);

    port1 = AvailablePort.getRandomAvailablePort(AvailablePort.SOCKET);
    DistributedTestUtils.deleteLocatorStateFile(port1);

    final String locators = NetworkUtils.getServerHostName(host) + "[" + port1 + "]";
    final Properties properties = new Properties();
    properties.put(MCAST_PORT, "0");
    properties.put(START_LOCATOR, locators);
    properties.put(LOG_LEVEL, LogWriterUtils.getDUnitLogLevel());
    properties.put(SECURITY_PEER_AUTH_INIT, "com.gemstone.gemfire.distributed.AuthInitializer.create");
    properties.put(SECURITY_PEER_AUTHENTICATOR, "com.gemstone.gemfire.distributed.MyAuthenticator.create");
    properties.put(ENABLE_CLUSTER_CONFIGURATION, "false");
    properties.put(USE_CLUSTER_CONFIGURATION, "false");
    addDSProps(properties);
    system = (InternalDistributedSystem) DistributedSystem.connect(properties);
    InternalDistributedMember mbr = system.getDistributedMember();
    assertEquals("expected the VM to have NORMAL vmKind",
        DistributionManager.NORMAL_DM_TYPE, system.getDistributedMember().getVmKind());

    properties.remove(START_LOCATOR);
    properties.put(LOG_LEVEL, LogWriterUtils.getDUnitLogLevel());
    properties.put(LOCATORS, locators);
    SerializableRunnable startSystem = new SerializableRunnable("start system") {
      public void run() {
        system = (InternalDistributedSystem) DistributedSystem.connect(properties);
      }
    };
    vm1.invoke(startSystem);
    vm2.invoke(startSystem);

    // ensure that I, as a collocated locator owner, can create a cache region
    Cache cache = CacheFactory.create(system);
    Region r = cache.createRegionFactory(RegionShortcut.REPLICATE).create("test region");
    assertNotNull("expected to create a region", r);

    // create a lock service and have every vm get a lock
    DistributedLockService service = DistributedLockService.create("test service", system);
    service.becomeLockGrantor();
    service.lock("foo0", 0, 0);

    vm1.invoke(new SerializableRunnable("get the lock service and lock something") {
      public void run() {
        final DistributedLockService service = DistributedLockService.create("test service", system);
        service.lock("foo1", 0, 0);
      }
    });

    vm2.invoke(new SerializableRunnable("get the lock service and lock something") {
      public void run() {
        final DistributedLockService service = DistributedLockService.create("test service", system);
        service.lock("foo2", 0, 0);
      }
    });

    // cause elder failover.  vm1 will become the lock grantor
    system.disconnect();

    try {
      vm1.invoke(new SerializableRunnable("ensure grantor failover") {
        public void run() {
          final DistributedLockService service = DistributedLockService.getServiceNamed("test service");
          service.lock("foo3", 0, 0);
          Wait.waitForCriterion(new WaitCriterion() {
            @Override
            public boolean done() {
              return service.isLockGrantor();
            }

            @Override
            public String description() {
              return "waiting to become lock grantor after shutting down locator/grantor";
            }

          }, DistributionConfig.DEFAULT_MEMBER_TIMEOUT * 2, 1000, true);
          assertTrue(service.isLockGrantor());
        }
      });

      properties.put(START_LOCATOR, locators);
      properties.put(LOG_LEVEL, LogWriterUtils.getDUnitLogLevel());
      system = (InternalDistributedSystem) DistributedSystem.connect(properties);
      System.out.println("done connecting distributed system.  Membership view is " +
          MembershipManagerHelper.getMembershipManager(system).getView());

      assertEquals("should be the coordinator", system.getDistributedMember(), MembershipManagerHelper.getCoordinator(system));
      NetView view = MembershipManagerHelper.getMembershipManager(system).getView();
      com.gemstone.gemfire.test.dunit.LogWriterUtils.getLogWriter().info("view after becoming coordinator is " + view);
      assertNotSame("should not be the first member in the view (" + view + ")", system.getDistributedMember(), view.get(0));

      service = DistributedLockService.create("test service", system);

      // now force a non-elder VM to get a lock.  This will hang if the bug is not fixed 
      vm2.invoke(new SerializableRunnable("get the lock service and lock something") {
        public void run() {
          final DistributedLockService service = DistributedLockService.getServiceNamed("test service");
          service.lock("foo4", 0, 0);
        }
      });

      assertFalse("should not have become lock grantor", service.isLockGrantor());

      // Now demonstrate that a new member can join and use the lock service
      properties.remove(START_LOCATOR);
      vm3.invoke(startSystem);
      vm3.invoke(new SerializableRunnable("get the lock service and lock something(2)") {
        public void run() {
          final DistributedLockService service = DistributedLockService.create("test service", system);
          service.lock("foo5", 0, 0);
        }
      });

    } finally {
      disconnectAllFromDS();
    }
  }

  /**
   * Bug 30341 concerns race conditions in JGroups that allow two locators to start up in a
   * split-brain configuration.  To work around this we have always told customers that they
   * need to stagger the starting of locators.  This test configures two locators to start up
   * simultaneously and shows that they find each other and form a single system.
   *
   * @throws Exception
   */
  @Test
  public void testStartTwoLocators() throws Exception {
    disconnectAllFromDS();
    Host host = Host.getHost(0);
    VM loc1 = host.getVM(1);
    VM loc2 = host.getVM(2);

    int ports[] = AvailablePortHelper.getRandomAvailableTCPPorts(2);
    final int port1 = ports[0];
    this.port1 = port1;
    final int port2 = ports[1];
    this.port2 = port2; // for cleanup in tearDown2
    DistributedTestUtils.deleteLocatorStateFile(port1);
    DistributedTestUtils.deleteLocatorStateFile(port2);
    final String host0 = NetworkUtils.getServerHostName(host);
    final String locators = host0 + "[" + port1 + "]," +
        host0 + "[" + port2 + "]";
    final Properties properties = new Properties();
    properties.put(MCAST_PORT, "0");
    properties.put(LOCATORS, locators);
    properties.put(ENABLE_NETWORK_PARTITION_DETECTION, "false");
    properties.put(DISABLE_AUTO_RECONNECT, "true");
    properties.put(MEMBER_TIMEOUT, "2000");
    properties.put(LOG_LEVEL, LogWriterUtils.getDUnitLogLevel());
    properties.put(ENABLE_CLUSTER_CONFIGURATION, "false");

    addDSProps(properties);
    SerializableCallable startLocator1 = new SerializableCallable("start locator1") {
      @Override
      public Object call() throws Exception {
        try {
          System.setProperty("p2p.joinTimeout", "5000"); // set a short join timeout.  default is 17000ms
          Locator myLocator = Locator.startLocatorAndDS(port1, new File(""), properties);
        } catch (SystemConnectException e) {
          return Boolean.FALSE;
        } catch (GemFireConfigException e) {
          return Boolean.FALSE;
        } finally {
          System.getProperties().remove("p2p.joinTimeout");
        }
        return Boolean.TRUE;
      }
    };
    SerializableCallable startLocator2 = new SerializableCallable("start locator2") {
      @Override
      public Object call() throws Exception {
        try {
          System.setProperty("p2p.joinTimeout", "5000"); // set a short join timeout.  default is 17000ms
          Locator myLocator = Locator.startLocatorAndDS(port2, new File(""), properties);
        } catch (SystemConnectException e) {
          return Boolean.FALSE;
        } finally {
          System.getProperties().remove("p2p.joinTimeout");
        }
        return Boolean.TRUE;
      }
    };
    AsyncInvocation async1 = null;
    AsyncInvocation async2 = null;
    try {
      async2 = loc2.invokeAsync(startLocator2);
      Wait.pause(2000);
      async1 = loc1.invokeAsync(startLocator1);
    } finally {
      try {
        if (async1 != null) {
          async1.join(45000);
          if (async1.isAlive()) {
            ThreadUtils.dumpAllStacks();
          }
          if (async2 != null) {
            async2.join();
            Object result1 = async1.getReturnValue();
            if (result1 instanceof Exception) {
              throw (Exception) result1;
            }
            Object result2 = async2.getReturnValue();
            if (result2 instanceof Exception) {
              throw (Exception) result2;
            }
            // verify that they found each other
            SerializableCallable verify = new SerializableCallable("verify no split-brain") {
              public Object call() {
                InternalDistributedSystem sys = InternalDistributedSystem.getAnyInstance();
                if (sys == null) {
                  fail("no distributed system found");
                }
                Assert.assertTrue(sys.getDM().getViewMembers().size() == 2,
                    "expected 2 members but found " + sys.getDM().getViewMembers().size()
                );
                return true;
              }
            };
            loc2.invoke(verify);
            loc1.invoke(verify);
          }
        }
      } finally {
        SerializableRunnable r = new SerializableRunnable("stop locator") {
          public void run() {
            Locator loc = Locator.getLocator();
            if (loc != null) {
              loc.stop();
            }
          }
        };
        loc2.invoke(r);
        loc1.invoke(r);
      }
    }
  }

  /**
   * test lead member selection
   */
  @Test
  public void testLeadMemberSelection() throws Exception {
    disconnectAllFromDS();
    Host host = Host.getHost(0);
    VM vm1 = host.getVM(1);
    VM vm2 = host.getVM(2);
    VM vm3 = host.getVM(3);

    port1 = AvailablePort.getRandomAvailablePort(AvailablePort.SOCKET);
    DistributedTestUtils.deleteLocatorStateFile(port1);
    final String locators = NetworkUtils.getServerHostName(host) + "[" + port1 + "]";
    final Properties properties = new Properties();
    properties.put(MCAST_PORT, "0");
    properties.put(LOCATORS, locators);
    properties.put(ENABLE_NETWORK_PARTITION_DETECTION, "true");
    properties.put(DISABLE_AUTO_RECONNECT, "true");

    addDSProps(properties);
    File logFile = new File("");
    if (logFile.exists()) {
      logFile.delete();
    }
    Locator locator = Locator.startLocatorAndDS(port1, logFile, properties);
    try {
      DistributedSystem sys = locator.getDistributedSystem();

      Object[] connectArgs = new Object[] { properties };

      assertTrue(MembershipManagerHelper.getLeadMember(sys) == null);

      // connect three vms and then watch the lead member selection as they
      // are disconnected/reconnected
      properties.put("name", "vm1");
      DistributedMember mem1 = (DistributedMember) vm1.invoke(this.getClass(),
          "getDistributedMember", connectArgs);

      //    assertTrue(MembershipManagerHelper.getLeadMember(sys) != null);
      assertLeadMember(mem1, sys, 5000);

      properties.put("name", "vm2");
      DistributedMember mem2 = (DistributedMember) vm2.invoke(this.getClass(),
          "getDistributedMember", connectArgs);
      assertLeadMember(mem1, sys, 5000);

      properties.put("name", "vm3");
      DistributedMember mem3 = (DistributedMember) vm3.invoke(this.getClass(),
          "getDistributedMember", connectArgs);
      assertLeadMember(mem1, sys, 5000);

      // after disconnecting the first vm, the second one should become the leader
      vm1.invoke(getDisconnectRunnable(locators));
      MembershipManagerHelper.getMembershipManager(sys).waitForDeparture(mem1);
      assertLeadMember(mem2, sys, 5000);

      properties.put("name", "vm1");
      mem1 = (DistributedMember) vm1.invoke(this.getClass(),
          "getDistributedMember", connectArgs);
      assertLeadMember(mem2, sys, 5000);

      vm2.invoke(getDisconnectRunnable(locators));
      MembershipManagerHelper.getMembershipManager(sys).waitForDeparture(mem2);
      assertLeadMember(mem3, sys, 5000);

      vm1.invoke(getDisconnectRunnable(locators));
      MembershipManagerHelper.getMembershipManager(sys).waitForDeparture(mem1);
      assertLeadMember(mem3, sys, 5000);

      vm3.invoke(getDisconnectRunnable(locators));
      MembershipManagerHelper.getMembershipManager(sys).waitForDeparture(mem3);
      assertLeadMember(null, sys, 5000);

    } finally {
      locator.stop();
    }
  }

  private void assertLeadMember(final DistributedMember member,
      final DistributedSystem sys, long timeout) {
    WaitCriterion ev = new WaitCriterion() {
      public boolean done() {
        DistributedMember lead = MembershipManagerHelper.getLeadMember(sys);
        if (member != null) {
          return member.equals(lead);
        }
        return (lead == null);
      }

      public String description() {
        return null;
      }
    };
    Wait.waitForCriterion(ev, timeout, 200, true);
  }

  /**
   * test lead member and coordinator failure with network partition detection
   * enabled.  It would be nice for this test to have more than two "server"
   * vms, to demonstrate that they all exit when the leader and potential-
   * coordinator both disappear in the loss-correlation-window, but there
   * are only four vms available for dunit testing.
   * <p>
   * So, we start two locators with admin distributed systems, then start
   * two regular distributed members.
   * <p>
   * We kill the second locator (which is not
   * the view coordinator) and then kill the non-lead member.  That should be
   * okay - the lead and remaining locator continue to run.
   * <p>
   * We then kill the lead member and demonstrate that the original locator
   * (which is now the sole remaining member) shuts itself down.
   */
  @Test
  public void testLeadAndCoordFailure() throws Exception {
    IgnoredException.addIgnoredException("Possible loss of quorum due");
    disconnectAllFromDS();
    Host host = Host.getHost(0);
    VM vm1 = host.getVM(1);
    VM vm2 = host.getVM(2);
    VM locvm = host.getVM(3);
    Locator locator = null;

    int ports[] = AvailablePortHelper.getRandomAvailableTCPPorts(2);
    final int port1 = ports[0];
    this.port1 = port1;
    final int port2 = ports[1];
    DistributedTestUtils.deleteLocatorStateFile(port1, port2);
    final String host0 = NetworkUtils.getServerHostName(host);
    final String locators = host0 + "[" + port1 + "]," +
        host0 + "[" + port2 + "]";
    final Properties properties = new Properties();
    properties.put(MCAST_PORT, "0");
    properties.put(LOCATORS, locators);
    properties.put(ENABLE_NETWORK_PARTITION_DETECTION, "true");
    properties.put(DISABLE_AUTO_RECONNECT, "true");
    properties.put(MEMBER_TIMEOUT, "2000");
    properties.put(LOG_LEVEL, LogWriterUtils.getDUnitLogLevel());
    //    properties.put("log-level", "fine");
    properties.put(ENABLE_CLUSTER_CONFIGURATION, "false");

    addDSProps(properties);
    try {
      final String uname = getUniqueName();
      File logFile = new File("");
      locator = Locator.startLocatorAndDS(port1, logFile, properties);
      final DistributedSystem sys = locator.getDistributedSystem();
      sys.getLogWriter().info("<ExpectedException action=add>java.net.ConnectException</ExpectedException>");
      MembershipManagerHelper.inhibitForcedDisconnectLogging(true);
      locvm.invoke(new SerializableRunnable() {
        public void run() {
          File lf = new File("");
          try {
            Locator.startLocatorAndDS(port2, lf, properties);
          } catch (IOException ios) {
            com.gemstone.gemfire.test.dunit.Assert.fail("Unable to start locator2", ios);
          }
        }
      });

      Object[] connectArgs = new Object[] { properties };

      SerializableRunnable crashLocator =
          new SerializableRunnable("Crash locator") {
            public void run() {
              Locator loc = Locator.getLocators().iterator().next();
              DistributedSystem msys = loc.getDistributedSystem();
              MembershipManagerHelper.crashDistributedSystem(msys);
              loc.stop();
            }
          };

      assertTrue(MembershipManagerHelper.getLeadMember(sys) == null);

      //      properties.put("log-level", getDUnitLogLevel());

      DistributedMember mem1 = (DistributedMember) vm1.invoke(this.getClass(),
          "getDistributedMember", connectArgs);
      vm2.invoke(this.getClass(),
          "getDistributedMember", connectArgs);
      assertLeadMember(mem1, sys, 5000);

      assertEquals(sys.getDistributedMember(), MembershipManagerHelper.getCoordinator(sys));

      // crash the second vm and the locator.  Should be okay
      DistributedTestUtils.crashDistributedSystem(vm2);
      locvm.invoke(crashLocator);

      assertTrue("Distributed system should not have disconnected",
          vm1.invoke(() -> LocatorDUnitTest.isSystemConnected()));

      // ensure quorumLost is properly invoked
      DistributionManager dm = (DistributionManager) ((InternalDistributedSystem) sys).getDistributionManager();
      MyMembershipListener listener = new MyMembershipListener();
      dm.addMembershipListener(listener);

      // disconnect the first vm and demonstrate that the third vm and the
      // locator notice the failure and exit
      DistributedTestUtils.crashDistributedSystem(vm1);

      /* This vm is watching vm1, which is watching vm2 which is watching locvm.
       * It will take 3 * (3 * member-timeout) milliseconds to detect the full
       * failure and eject the lost members from the view.
       */

      com.gemstone.gemfire.test.dunit.LogWriterUtils.getLogWriter().info("waiting for my distributed system to disconnect due to partition detection");
      WaitCriterion ev = new WaitCriterion() {
        public boolean done() {
          return !sys.isConnected();
        }

        public String description() {
          return null;
        }
      };
      Wait.waitForCriterion(ev, 12 * 2000, 200, true);
      if (sys.isConnected()) {
        fail("Distributed system did not disconnect as expected - network partition detection is broken");
      }
      // quorumLost should be invoked if we get a ForcedDisconnect in this situation
      assertTrue("expected quorumLost to be invoked", listener.quorumLostInvoked);
      assertTrue("expected suspect processing initiated by TCPConduit", listener.suspectReasons.contains(Connection.INITIATING_SUSPECT_PROCESSING));
    } finally {
      if (locator != null) {
        locator.stop();
      }
      LogWriter bLogger =
          new LocalLogWriter(InternalLogWriter.ALL_LEVEL, System.out);
      bLogger.info("<ExpectedException action=remove>service failure</ExpectedException>");
      bLogger.info("<ExpectedException action=remove>java.net.ConnectException</ExpectedException>");
      bLogger.info("<ExpectedException action=remove>com.gemstone.gemfire.ForcedDisconnectException</ExpectedException>");
      disconnectAllFromDS();
    }
  }

  /**
   * test lead member failure and normal coordinator shutdown with network partition detection
   * enabled.
   * <p>
   * Start two locators with admin distributed systems, then start
   * two regular distributed members.
   * <p>
   * We kill the lead member and demonstrate that the other members continue
   * to operate normally.
   * <p>
   * We then shut down the group coordinator and observe the second locator
   * pick up the job and the remaining member continues to operate normally.
   */
  @Test
  public void testLeadFailureAndCoordShutdown() throws Exception {
    disconnectAllFromDS();
    Host host = Host.getHost(0);
    VM vm1 = host.getVM(1);
    VM vm2 = host.getVM(2);
    VM locvm = host.getVM(3);
    Locator locator = null;

    final int[] ports = AvailablePortHelper.getRandomAvailableTCPPorts(2);
    final int port1 = ports[0];
    this.port1 = port1;
    final int port2 = ports[1];
    this.port2 = port2;
    DistributedTestUtils.deleteLocatorStateFile(port1, port2);
    final String host0 = NetworkUtils.getServerHostName(host);
    final String locators = host0 + "[" + port1 + "],"
        + host0 + "[" + port2 + "]";
    final Properties properties = new Properties();
    properties.put(MCAST_PORT, "0");
    properties.put(LOCATORS, locators);
    properties.put(ENABLE_NETWORK_PARTITION_DETECTION, "true");
    properties.put(DISABLE_AUTO_RECONNECT, "true");
    properties.put(MEMBER_TIMEOUT, "2000");
    properties.put(ENABLE_CLUSTER_CONFIGURATION, "false");

    addDSProps(properties);
    SerializableRunnable stopLocator = getStopLocatorRunnable();

    try {
      final String uname = getUniqueName();
      File logFile = new File("");
      locator = Locator.startLocatorAndDS(port1, logFile, properties);
      DistributedSystem sys = locator.getDistributedSystem();
      locvm.invoke(new SerializableRunnable() {
        public void run() {
          File lf = new File("");
          try {
            Locator.startLocatorAndDS(port2, lf, properties);
            MembershipManagerHelper.inhibitForcedDisconnectLogging(true);
          } catch (IOException ios) {
            com.gemstone.gemfire.test.dunit.Assert.fail("Unable to start locator2", ios);
          }
        }
      });

      Object[] connectArgs = new Object[] { properties };

      SerializableRunnable crashSystem =
          new SerializableRunnable("Crash system") {
            public void run() {
              DistributedSystem msys = InternalDistributedSystem.getAnyInstance();
              msys.getLogWriter().info("<ExpectedException action=add>service failure</ExpectedException>");
              msys.getLogWriter().info("<ExpectedException action=add>com.gemstone.gemfire.ConnectException</ExpectedException>");
              msys.getLogWriter().info("<ExpectedException action=add>com.gemstone.gemfire.ForcedDisconnectException</ExpectedException>");
              MembershipManagerHelper.crashDistributedSystem(msys);
            }
          };

      assertTrue(MembershipManagerHelper.getLeadMember(sys) == null);

      DistributedMember mem1 = (DistributedMember) vm1.invoke(this.getClass(),
          "getDistributedMember", connectArgs);
      DistributedMember mem2 = (DistributedMember) vm2.invoke(this.getClass(),
          "getDistributedMember", connectArgs);

      assertEquals(mem1, MembershipManagerHelper.getLeadMember(sys));

      assertEquals(sys.getDistributedMember(), MembershipManagerHelper.getCoordinator(sys));

      MembershipManagerHelper.inhibitForcedDisconnectLogging(true);

      // crash the lead vm. Should be okay
      vm1.invoke(crashSystem);

      Wait.pause(4 * 2000); // 4 x the member-timeout

      assertTrue("Distributed system should not have disconnected",
          isSystemConnected());

      assertTrue("Distributed system should not have disconnected",
          vm2.invoke(() -> LocatorDUnitTest.isSystemConnected()));

      assertTrue("Distributed system should not have disconnected",
          locvm.invoke(() -> LocatorDUnitTest.isSystemConnected()));

      // stop the locator normally.  This should also be okay
      locator.stop();

      if (!Locator.getLocators().isEmpty()) {
        // log this for debugging purposes before throwing assertion error
        com.gemstone.gemfire.test.dunit.LogWriterUtils.getLogWriter().warning("found locator " + Locator.getLocators().iterator().next());
      }
      assertTrue("locator is not stopped", Locator.getLocators().isEmpty());

      assertTrue("Distributed system should not have disconnected",
          vm2.invoke(() -> LocatorDUnitTest.isSystemConnected()));

      assertTrue("Distributed system should not have disconnected",
          locvm.invoke(() -> LocatorDUnitTest.isSystemConnected()));

      // the remaining non-locator member should now be the lead member
      assertEquals("This test sometimes fails.  If the log contains " +
              "'failed to collect all ACKs' it is a false failure.",
          mem2, vm2.invoke(() -> LocatorDUnitTest.getLeadMember()));

      SerializableRunnable disconnect =
          new SerializableRunnable("Disconnect from " + locators) {
            public void run() {
              DistributedSystem sys = InternalDistributedSystem.getAnyInstance();
              if (sys != null && sys.isConnected()) {
                sys.disconnect();
              }
            }
          };

      // disconnect the first vm and demonstrate that the third vm and the
      // locator notice the failure and exit
      vm2.invoke(getDisconnectRunnable(locators));
      locvm.invoke(stopLocator);
    } finally {
      MembershipManagerHelper.inhibitForcedDisconnectLogging(false);
      if (locator != null) {
        locator.stop();
      }
      try {
        locvm.invoke(stopLocator);
      } catch (Exception e) {
        com.gemstone.gemfire.test.dunit.LogWriterUtils.getLogWriter().severe("failed to stop locator in vm 3", e);
      }
    }
  }

  /**
   * test lead member failure and normal coordinator shutdown with network partition detection
   * enabled.
   * <p>
   * Start one locators with admin distributed systems, then start
   * two regular distributed members.
   * <p>
   * We kill the lead member and demonstrate that the other members continue
   * to operate normally.
   * <p>
   * We then shut down the group coordinator and observe the second locator
   * pick up the job and the remaining member continues to operate normally.
   */
  // disabled on trunk - should be reenabled on cedar_dev_Oct12
  // this test leaves a CloserThread around forever that logs "pausing" messages every 500 ms
  @Test
  public void testForceDisconnectAndPeerShutdownCause() throws Exception {
    disconnectAllFromDS();
    Host host = Host.getHost(0);
    VM vm1 = host.getVM(1);
    VM vm2 = host.getVM(2);
    VM locvm = host.getVM(3);
    Locator locator = null;

    int ports[] = AvailablePortHelper.getRandomAvailableTCPPorts(2);
    final int port1 = ports[0];
    this.port1 = port1;
    final int port2 = ports[1];
    DistributedTestUtils.deleteLocatorStateFile(port1, port2);
    final String host0 = NetworkUtils.getServerHostName(host);
    final String locators = host0 + "[" + port1 + "]," + host0 + "[" + port2 + "]";

    final Properties properties = new Properties();
    properties.put(MCAST_PORT, "0");
    properties.put(LOCATORS, locators);
    properties.put(ENABLE_NETWORK_PARTITION_DETECTION, "true");
    properties.put(DISABLE_AUTO_RECONNECT, "true");
    properties.put(MEMBER_TIMEOUT, "2000");
    properties.put(LOG_LEVEL, LogWriterUtils.getDUnitLogLevel());
    properties.put(ENABLE_CLUSTER_CONFIGURATION, "false");

    addDSProps(properties);
    SerializableRunnable stopLocator = getStopLocatorRunnable();

    try {
      final String uname = getUniqueName();
      File logFile = new File("");
      locator = Locator.startLocatorAndDS(port1, logFile, properties);
      DistributedSystem sys = locator.getDistributedSystem();
      locvm.invoke(new SerializableRunnable() {
        public void run() {
          File lf = new File("");
          try {
            Locator.startLocatorAndDS(port2, lf, properties);
          } catch (IOException ios) {
            com.gemstone.gemfire.test.dunit.Assert.fail("Unable to start locator2", ios);
          }
        }
      });

      Object[] connectArgs = new Object[] { properties };

      SerializableRunnable crashSystem =
          new SerializableRunnable("Crash system") {
            public void run() {
              DistributedSystem msys = InternalDistributedSystem.getAnyInstance();
              msys.getLogWriter().info("<ExpectedException action=add>service failure</ExpectedException>");
              msys.getLogWriter().info("<ExpectedException action=add>com.gemstone.gemfire.ConnectException</ExpectedException>");
              msys.getLogWriter().info("<ExpectedException action=add>com.gemstone.gemfire.ForcedDisconnectException</ExpectedException>");
              msys.getLogWriter().info("<ExpectedException action=add>Possible loss of quorum</ExpectedException>");
              hook = new TestHook();
              MembershipManagerHelper.getMembershipManager(msys).registerTestHook(hook);
              try {
                MembershipManagerHelper.crashDistributedSystem(msys);
              } finally {
                hook.reset();
              }
            }
          };

      assertTrue(MembershipManagerHelper.getLeadMember(sys) == null);

      final DistributedMember mem1 = (DistributedMember) vm1.invoke(this.getClass(),
          "getDistributedMember", connectArgs);
      final DistributedMember mem2 = (DistributedMember) vm2.invoke(this.getClass(),
          "getDistributedMember", connectArgs);

      assertEquals(mem1, MembershipManagerHelper.getLeadMember(sys));

      assertEquals(sys.getDistributedMember(), MembershipManagerHelper.getCoordinator(sys));

      // crash the lead vm. Should be okay. it should hang in test hook thats
      // why call is asynchronous.
      //vm1.invokeAsync(crashSystem);

      assertTrue("Distributed system should not have disconnected",
          isSystemConnected());

      assertTrue("Distributed system should not have disconnected",
          vm2.invoke(() -> LocatorDUnitTest.isSystemConnected()));

      assertTrue("Distributed system should not have disconnected",
          locvm.invoke(() -> LocatorDUnitTest.isSystemConnected()));

      vm2.invokeAsync(crashSystem);

      Wait.pause(1000); // 4 x the member-timeout

      // request member removal for first peer from second peer.
      vm2.invoke(new SerializableRunnable("Request Member Removal") {

        @Override
        public void run() {
          DistributedSystem msys = InternalDistributedSystem.getAnyInstance();
          MembershipManager mmgr = MembershipManagerHelper.getMembershipManager(msys);

          // check for shutdown cause in MembershipManager. Following call should
          // throw DistributedSystemDisconnectedException which should have cause as
          // ForceDisconnectException.
          try {
            msys.getLogWriter().info("<ExpectedException action=add>Membership: requesting removal of </ExpectedException>");
            mmgr.requestMemberRemoval(mem1, "test reasons");
            msys.getLogWriter().info("<ExpectedException action=remove>Membership: requesting removal of </ExpectedException>");
            fail("It should have thrown exception in requestMemberRemoval");
          } catch (DistributedSystemDisconnectedException e) {
            Throwable cause = e.getCause();
            assertTrue(
                "This should have been ForceDisconnectException but found "
                    + cause, cause instanceof ForcedDisconnectException);
          } finally {
            hook.reset();
          }
        }
      });

    } finally {
      if (locator != null) {
        locator.stop();
      }
      locvm.invoke(stopLocator);
      assertTrue("locator is not stopped", Locator.getLocators().isEmpty());
    }
  }

  /**
   * test lead member shutdown and coordinator crashing with network partition detection
   * enabled.
   * <p>
   * Start two locators with admin distributed systems, then start
   * two regular distributed members.
   * <p>
   * We kill the coordinator and shut down the lead member and observe the second locator
   * pick up the job and the remaining member continue to operate normally.
   */
  @Test
  public void testLeadShutdownAndCoordFailure() throws Exception {
    disconnectAllFromDS();
    Host host = Host.getHost(0);
    VM vm1 = host.getVM(1);
    VM vm2 = host.getVM(2);
    VM locvm = host.getVM(3);
    Locator locator = null;

    int ports[] = AvailablePortHelper.getRandomAvailableTCPPorts(2);
    final int port1 = ports[0];
    this.port1 = port1;
    final int port2 = ports[1];
    DistributedTestUtils.deleteLocatorStateFile(port1, port2);
    final String host0 = NetworkUtils.getServerHostName(host);
    final String locators = host0 + "[" + port1 + "],"
        + host0 + "[" + port2 + "]";
    final Properties properties = new Properties();
    properties.put(MCAST_PORT, "0");
    properties.put(LOCATORS, locators);
    properties.put(ENABLE_NETWORK_PARTITION_DETECTION, "true");
    properties.put(DISABLE_AUTO_RECONNECT, "true");
    properties.put(MEMBER_TIMEOUT, "2000");
    properties.put(ENABLE_CLUSTER_CONFIGURATION, "false");

    addDSProps(properties);
    SerializableRunnable disconnect =
        new SerializableRunnable("Disconnect from " + locators) {
          public void run() {
            DistributedSystem sys = InternalDistributedSystem.getAnyInstance();
            if (sys != null && sys.isConnected()) {
              sys.disconnect();
            }
            MembershipManagerHelper.inhibitForcedDisconnectLogging(false);
          }
        };
    SerializableRunnable expectedException =
        new SerializableRunnable("Add expected exceptions") {
          public void run() {
            MembershipManagerHelper.inhibitForcedDisconnectLogging(true);
          }
        };
    try {
      final String uname = getUniqueName();
      locvm.invoke(new SerializableRunnable() {
        public void run() {
          File lf = new File("");
          try {
            Locator.startLocatorAndDS(port2, lf, properties);
          } catch (IOException ios) {
            com.gemstone.gemfire.test.dunit.Assert.fail("Unable to start locator1", ios);
          }
        }
      });

      File logFile = new File("");
      locator = Locator.startLocatorAndDS(port1, logFile, properties);
      DistributedSystem sys = locator.getDistributedSystem();
      sys.getLogWriter().info("<ExpectedException action=add>com.gemstone.gemfire.ForcedDisconnectException</ExpectedException>");
      Object[] connectArgs = new Object[] { properties };

      SerializableRunnable crashLocator =
          new SerializableRunnable("Crash locator") {
            public void run() {
              Locator loc = Locator.getLocators().iterator().next();
              DistributedSystem msys = loc.getDistributedSystem();
              msys.getLogWriter().info("<ExpectedException action=add>service failure</ExpectedException>");
              msys.getLogWriter().info("<ExpectedException action=add>com.gemstone.gemfire.ForcedDisconnectException</ExpectedException>");
              msys.getLogWriter().info("<ExpectedException action=add>com.gemstone.gemfire.ConnectException</ExpectedException>");
              MembershipManagerHelper.crashDistributedSystem(msys);
              loc.stop();
            }
          };

      assertTrue(MembershipManagerHelper.getLeadMember(sys) == null);

      DistributedMember mem1 = (DistributedMember) vm1.invoke(this.getClass(),
          "getDistributedMember", connectArgs);
      vm1.invoke(expectedException);
      DistributedMember mem2 = (DistributedMember) vm2.invoke(this.getClass(),
          "getDistributedMember", connectArgs);

      DistributedMember loc1Mbr = (DistributedMember) locvm.invoke(() -> this.getLocatorDistributedMember());

      assertLeadMember(mem1, sys, 5000);

      assertEquals(loc1Mbr, MembershipManagerHelper.getCoordinator(sys));

      // crash the lead locator.  Should be okay
      locvm.invoke(crashLocator);
      Wait.pause(10 * 1000);

      assertTrue("Distributed system should not have disconnected",
          sys.isConnected());

      assertTrue("Distributed system should not have disconnected",
          vm1.invoke(() -> LocatorDUnitTest.isSystemConnected()));

      assertTrue("Distributed system should not have disconnected",
          vm2.invoke(() -> LocatorDUnitTest.isSystemConnected()));

      // disconnect the first vm and demonstrate that the non-lead vm and the
      // locator notice the failure and continue to run
      vm1.invoke(disconnect);
      Wait.pause(10 * 1000);

      assertTrue("Distributed system should not have disconnected",
          vm2.invoke(() -> LocatorDUnitTest.isSystemConnected()));

      assertEquals(sys.getDistributedMember(),
          MembershipManagerHelper.getCoordinator(sys));
      assertEquals(mem2, MembershipManagerHelper.getLeadMember(sys));

    } finally {
      vm2.invoke(disconnect);

      if (locator != null) {
        locator.stop();
      }
      locvm.invoke(getStopLocatorRunnable());
    }
  }

  /**
   * Tests that attempting to connect to a distributed system in which
   * no locator is defined throws an exception.
   */
  @Test
  public void testNoLocator() {
    disconnectAllFromDS();
    Host host = Host.getHost(0);
    int port =
        AvailablePort.getRandomAvailablePort(AvailablePort.SOCKET);
    DistributedTestUtils.deleteLocatorStateFile(port1);
    String locators = NetworkUtils.getServerHostName(host) + "[" + port + "]";
    Properties props = new Properties();
    props.setProperty(MCAST_PORT, "0");
    props.setProperty(LOCATORS, locators);

    addDSProps(props);
    final String expected = "java.net.ConnectException";
    final String addExpected =
        "<ExpectedException action=add>" + expected + "</ExpectedException>";
    final String removeExpected =
        "<ExpectedException action=remove>" + expected + "</ExpectedException>";

    LogWriter bgexecLogger =
        new LocalLogWriter(InternalLogWriter.ALL_LEVEL, System.out);
    bgexecLogger.info(addExpected);

    boolean exceptionOccurred = true;
    String oldValue = (String) System.getProperties().put("p2p.joinTimeout", "15000");
    try {
      DistributedSystem.connect(props);
      exceptionOccurred = false;

    } catch (DistributionException ex) {
      // I guess it can throw this too...

    } catch (GemFireConfigException ex) {
      String s = ex.getMessage();
      assertTrue(s.indexOf("Locator does not exist") >= 0);

    } catch (Exception ex) {
      // if you see this fail, determine if unexpected exception is expected
      // if expected then add in a catch block for it above this catch
      com.gemstone.gemfire.test.dunit.Assert.fail("Failed with unexpected exception", ex);
    } finally {
      if (oldValue == null) {
        System.getProperties().remove("p2p.joinTimeout");
      } else {
        System.getProperties().put("p2p.joinTimeout", oldValue);
      }
      bgexecLogger.info(removeExpected);
    }

    if (!exceptionOccurred) {
      fail("Should have thrown a GemFireConfigException");
    }
  }

  /**
   * Tests starting one locator in a remote VM and having multiple
   * members of the distributed system join it.  This ensures that
   * members start up okay, and that handling of a stopped locator
   * is correct.
   * <p>The locator is then restarted and is shown to take over the
   * role of membership coordinator.
   */
  @Test
  public void testOneLocator() throws Exception {
    disconnectAllFromDS();
    Host host = Host.getHost(0);
    VM vm0 = host.getVM(0);
    VM vm1 = host.getVM(1);
    VM vm2 = host.getVM(2);

    final int port =
        AvailablePort.getRandomAvailablePort(AvailablePort.SOCKET);
    DistributedTestUtils.deleteLocatorStateFile(port1);
    final String locators = NetworkUtils.getServerHostName(host) + "[" + port + "]";
    final String uniqueName = getUniqueName();

    vm0.invoke(new SerializableRunnable("Start locator " + locators) {
      public void run() {
        File logFile = new File("");
        try {
          Properties locProps = new Properties();
          locProps.setProperty(MCAST_PORT, "0");
          locProps.setProperty(MEMBER_TIMEOUT, "1000");
          locProps.put(ENABLE_CLUSTER_CONFIGURATION, "false");

          addDSProps(locProps);  
          Locator.startLocatorAndDS(port, logFile, locProps);
        } catch (IOException ex) {
          com.gemstone.gemfire.test.dunit.Assert.fail("While starting locator on port " + port, ex);
        }
      }
    });
    try {

      SerializableRunnable connect =
          new SerializableRunnable("Connect to " + locators) {
            public void run() {
              //System.setProperty("p2p.joinTimeout", "5000");
              Properties props = new Properties();
              props.setProperty(MCAST_PORT, "0");
              props.setProperty(LOCATORS, locators);
              props.setProperty(MEMBER_TIMEOUT, "1000");
              addDSProps(props);
              DistributedSystem.connect(props);
            }
          };
      vm1.invoke(connect);
      vm2.invoke(connect);

      Properties props = new Properties();
      props.setProperty(MCAST_PORT, "0");
      props.setProperty(LOCATORS, locators);
      props.setProperty(MEMBER_TIMEOUT, "1000");
      addDSProps(props);
      system = (InternalDistributedSystem) DistributedSystem.connect(props);

      final DistributedMember coord = MembershipManagerHelper.getCoordinator(system);
      com.gemstone.gemfire.test.dunit.LogWriterUtils.getLogWriter().info("coordinator before termination of locator is " + coord);

      vm0.invoke(getStopLocatorRunnable());

      // now ensure that one of the remaining members became the coordinator
      WaitCriterion ev = new WaitCriterion() {
        public boolean done() {
          return !coord.equals(MembershipManagerHelper.getCoordinator(system));
        }

        public String description() {
          return "expected the coordinator to not be " + coord + " but it is " +
              MembershipManagerHelper.getCoordinator(system);
        }
      };
      Wait.waitForCriterion(ev, 15 * 1000, 200, false);
      DistributedMember newCoord = MembershipManagerHelper.getCoordinator(system);
      com.gemstone.gemfire.test.dunit.LogWriterUtils.getLogWriter().info("coordinator after shutdown of locator was " +
          newCoord);
      if (coord.equals(newCoord)) {
        fail("another member should have become coordinator after the locator was stopped");
      }

      system.disconnect();

      vm1.invoke(getDisconnectRunnable(locators));
      vm2.invoke(getDisconnectRunnable(locators));

    } finally {
      vm0.invoke(getStopLocatorRunnable());
    }
  }

  /**
   * Tests starting one locator in a remote VM and having multiple
   * members of the distributed system join it.  This ensures that
   * members start up okay, and that handling of a stopped locator
   * is correct.  It then restarts the locator to demonstrate that
   * it can connect to and function as the group coordinator
   */
  @Test
  public void testLocatorBecomesCoordinator() throws Exception {
    disconnectAllFromDS();
    final String expected = "java.net.ConnectException";
    final String addExpected =
        "<ExpectedException action=add>" + expected + "</ExpectedException>";
    final String removeExpected =
        "<ExpectedException action=remove>" + expected + "</ExpectedException>";

    Host host = Host.getHost(0);
    VM vm0 = host.getVM(0);
    VM vm1 = host.getVM(1);
    VM vm2 = host.getVM(2);

    final int port =
        AvailablePort.getRandomAvailablePort(AvailablePort.SOCKET);
    DistributedTestUtils.deleteLocatorStateFile(port1);
    final String locators = NetworkUtils.getServerHostName(host) + "[" + port + "]";

    vm0.invoke(getStartSBLocatorRunnable(port, getUniqueName() + "1"));
    try {

      final Properties props = new Properties();
      props.setProperty(LOCATORS, locators);
      props.setProperty(ENABLE_NETWORK_PARTITION_DETECTION, "true");
      props.put(ENABLE_CLUSTER_CONFIGURATION, "false");

      addDSProps(props);
      SerializableRunnable connect =
          new SerializableRunnable("Connect to " + locators) {
            public void run() {
              //System.setProperty("p2p.joinTimeout", "5000");
              DistributedSystem sys = getSystem(props);
              sys.getLogWriter().info(addExpected);
            }
          };
      vm1.invoke(connect);
      vm2.invoke(connect);

      system = (InternalDistributedSystem) getSystem(props);

      final DistributedMember coord = MembershipManagerHelper.getCoordinator(system);
      com.gemstone.gemfire.test.dunit.LogWriterUtils.getLogWriter().info("coordinator before termination of locator is " + coord);

      vm0.invoke(getStopLocatorRunnable());

      // now ensure that one of the remaining members became the coordinator
      WaitCriterion ev = new WaitCriterion() {
        public boolean done() {
          return !coord.equals(MembershipManagerHelper.getCoordinator(system));
        }

        public String description() {
          return "expected the coordinator to be " + coord + " but it is " +
              MembershipManagerHelper.getCoordinator(system);
        }
      };
      Wait.waitForCriterion(ev, 15000, 200, true);
      DistributedMember newCoord = MembershipManagerHelper.getCoordinator(system);
      com.gemstone.gemfire.test.dunit.LogWriterUtils.getLogWriter().info("coordinator after shutdown of locator was " +
          newCoord);
      if (newCoord == null || coord.equals(newCoord)) {
        fail("another member should have become coordinator after the locator was stopped: "
            + newCoord);
      }

      // restart the locator to demonstrate reconnection & make disconnects faster
      // it should also regain the role of coordinator, so we check to make sure
      // that the coordinator has changed
      vm0.invoke(getStartSBLocatorRunnable(port, getUniqueName() + "2"));

      final DistributedMember tempCoord = newCoord;
      ev = new WaitCriterion() {
        public boolean done() {
          return !tempCoord.equals(MembershipManagerHelper.getCoordinator(system));
        }

        public String description() {
          return null;
        }
      };
      Wait.waitForCriterion(ev, 5000, 200, true);

      system.disconnect();
      LogWriter bgexecLogger =
          new LocalLogWriter(InternalLogWriter.ALL_LEVEL, System.out);
      bgexecLogger.info(removeExpected);

      SerializableRunnable disconnect =
          new SerializableRunnable("Disconnect from " + locators) {
            public void run() {
              DistributedSystem sys = InternalDistributedSystem.getAnyInstance();
              if (sys != null && sys.isConnected()) {
                sys.disconnect();
              }
              // connectExceptions occur during disconnect, so we need the
              // expectedexception hint to be in effect until this point
              LogWriter bLogger =
                  new LocalLogWriter(InternalLogWriter.ALL_LEVEL, System.out);
              bLogger.info(removeExpected);
            }
          };
      vm1.invoke(disconnect);
      vm2.invoke(disconnect);
      vm0.invoke(getStopLocatorRunnable());
    } finally {
      vm0.invoke(getStopLocatorRunnable());
    }

  }

  /**
   * set a short locator refresh rate
   */
  public static void setShortRefreshWait() {
    System.setProperty("p2p.gossipRefreshRate", "2000");
  }

  /**
   * remove shortened locator refresh rate
   */
  public static void resetRefreshWait() {
    System.getProperties().remove("p2p.gossipRefreshRate");
  }

  public static boolean isSystemConnected() {
    DistributedSystem sys = InternalDistributedSystem.getAnyInstance();
    if (sys != null && sys.isConnected()) {
      return true;
    }
    return false;
  }

  static boolean beforeFailureNotificationReceived;
  static boolean afterFailureNotificationReceived;

  /**
   * Tests starting multiple locators in multiple VMs.
   */
  @Test
  public void testMultipleLocators() throws Exception {
    disconnectAllFromDS();
    Host host = Host.getHost(0);
    VM vm0 = host.getVM(0);
    VM vm1 = host.getVM(1);
    VM vm2 = host.getVM(2);
    VM vm3 = host.getVM(3);

    int[] freeTCPPorts = AvailablePortHelper.getRandomAvailableTCPPorts(2);
    final int port1 = freeTCPPorts[0];
    this.port1 = port1;
    final int port2 = freeTCPPorts[1];
    this.port2 = port2;
    DistributedTestUtils.deleteLocatorStateFile(port1, port2);
    final String host0 = NetworkUtils.getServerHostName(host);
    final String locators = host0 + "[" + port1 + "]," +
        host0 + "[" + port2 + "]";

    final Properties dsProps = new Properties();
    dsProps.setProperty(LOCATORS, locators);
    dsProps.setProperty(MCAST_PORT, "0");
    dsProps.setProperty(ENABLE_CLUSTER_CONFIGURATION, "false");

    addDSProps(dsProps);
    vm0.invoke(new SerializableRunnable("Start locator on " + port1) {
      public void run() {
        File logFile = new File("");
        try {
          Locator.startLocatorAndDS(port1, logFile, dsProps);
        } catch (IOException ex) {
          com.gemstone.gemfire.test.dunit.Assert.fail("While starting locator on port " + port1, ex);
        }
      }
    });
    try {

      //try { Thread.currentThread().sleep(4000); } catch (InterruptedException ie) { }

      vm3.invoke(new SerializableRunnable("Start locator on " + port2) {
        public void run() {
          File logFile = new File("");
          try {
            Locator.startLocatorAndDS(port2, logFile, dsProps);

          } catch (IOException ex) {
            com.gemstone.gemfire.test.dunit.Assert.fail("While starting locator on port " + port2, ex);
          }
        }
      });
      try {

        SerializableRunnable connect =
            new SerializableRunnable("Connect to " + locators) {
              public void run() {
                Properties props = new Properties();
                props.setProperty(MCAST_PORT, "0");
                props.setProperty(LOCATORS, locators);
                addDSProps(props);
                DistributedSystem.connect(props);
              }
            };
        vm1.invoke(connect);
        vm2.invoke(connect);

        Properties props = new Properties();
        props.setProperty(MCAST_PORT, "0");
        props.setProperty(LOCATORS, locators);

        addDSProps(props);
        system = (InternalDistributedSystem) DistributedSystem.connect(props);

        WaitCriterion ev = new WaitCriterion() {
          public boolean done() {
            try {
              return system.getDM().getViewMembers().size() >= 3;
            } catch (Exception e) {
              e.printStackTrace();
              fail("unexpected exception");
            }
            return false; // NOTREACHED
          }

          public String description() {
            return null;
          }
        };
        Wait.waitForCriterion(ev, 10 * 1000, 200, true);

        // three applications plus
        assertEquals(5, system.getDM().getViewMembers().size());

        system.disconnect();

        vm1.invoke(getDisconnectRunnable(locators));
        vm2.invoke(getDisconnectRunnable(locators));

      } finally {
        vm3.invoke(getStopLocatorRunnable());
      }
    } finally {
      vm0.invoke(getStopLocatorRunnable());
    }
  }

  SerializableRunnable getDisconnectRunnable(final String locators) {
    return new SerializableRunnable("Disconnect from " + locators) {
      public void run() {
        DistributedSystem sys = InternalDistributedSystem.getAnyInstance();
        if (sys != null && sys.isConnected()) {
          sys.disconnect();
        }
      }
    };
  }
  
  public void testLoop() throws Exception {
    for(int i=0; i < 200; i++) {
      testMultipleLocatorsRestartingAtSameTime();
      tearDown();
      setUp();
    }
  }
  /**
   * Tests starting multiple locators at the same time and ensuring that the locators
   * end up only have 1 master.
   * GEODE-870
   */
<<<<<<< HEAD
=======
  @Category(FlakyTest.class) // GEODE-1150: random ports, disk pollution, waitForCriterion, time sensitive, eats exceptions (fixed several)
  @Test
>>>>>>> ed32ceef
  public void testMultipleLocatorsRestartingAtSameTime() throws Exception {
    disconnectAllFromDS();
    Host host = Host.getHost(0);
    VM vm0 = host.getVM(0);
    VM vm1 = host.getVM(1);
    VM vm2 = host.getVM(2);
    VM vm3 = host.getVM(3);
    VM vm4 = host.getVM(4);

    int[] freeTCPPorts = AvailablePortHelper.getRandomAvailableTCPPorts(3);
    this.port1 = freeTCPPorts[0];
    this.port2 = freeTCPPorts[1];
    int port3 = freeTCPPorts[2];
    DistributedTestUtils.deleteLocatorStateFile(port1, port2, port3);
    final String host0 = NetworkUtils.getServerHostName(host);
    final String locators = host0 + "[" + port1 + "]," +
        host0 + "[" + port2 + "]," +
        host0 + "[" + port3 + "]";

    final Properties dsProps = new Properties();
    dsProps.setProperty(LOCATORS, locators);
    dsProps.setProperty(LOG_LEVEL, LogWriterUtils.getDUnitLogLevel());
    dsProps.setProperty(ENABLE_NETWORK_PARTITION_DETECTION, "true");
    dsProps.setProperty(ENABLE_CLUSTER_CONFIGURATION, "false");

    addDSProps(dsProps);
    startLocatorSync(vm0, new Object[] { port1, dsProps });
    startLocatorSync(vm1, new Object[] { port2, dsProps });
    startLocatorSync(vm2, new Object[] { port3, dsProps });
    try {
      try {

        SerializableRunnable connect =
            new SerializableRunnable("Connect to " + locators) {
              public void run() {
                DistributedSystem.connect(dsProps);
              }
            };
        vm3.invoke(connect);
        vm4.invoke(connect);

        system = (InternalDistributedSystem) DistributedSystem.connect(dsProps);

        WaitCriterion waitCriterion = new WaitCriterion() {
          public boolean done() {
            try {
              return system.getDM().getViewMembers().size() == 6;
            } catch (Exception e) {
              e.printStackTrace();
              com.gemstone.gemfire.test.dunit.Assert.fail("unexpected exception", e);
            }
            return false; // NOTREACHED
          }

          public String description() {
            return null;
          }
        };
        Wait.waitForCriterion(waitCriterion, 10 * 1000, 200, true);

        // three applications plus
        assertEquals(6, system.getDM().getViewMembers().size());

        vm0.invoke(getStopLocatorRunnable());
        vm1.invoke(getStopLocatorRunnable());
        vm2.invoke(getStopLocatorRunnable());

        waitCriterion = new WaitCriterion() {
          public boolean done() {
            try {
              return system.getDM().getMembershipManager().getView().size() <= 3;
            } catch (Exception e) {
              e.printStackTrace();
              com.gemstone.gemfire.test.dunit.Assert.fail("unexpected exception", e);
            }
            return false; // NOTREACHED
          }

          public String description() {
            return null;
          }
        };
        Wait.waitForCriterion(waitCriterion, 10 * 1000, 200, true);

        final String newLocators = host0 + "[" + port2 + "]," +
            host0 + "[" + port3 + "]";
        dsProps.setProperty(LOCATORS, newLocators);

        final InternalDistributedMember currentCoordinator = GMSJoinLeaveTestHelper.getCurrentCoordinator();
        DistributedMember vm3ID = vm3.invoke(() -> GMSJoinLeaveTestHelper.getInternalDistributedSystem().getDM().getDistributionManagerId());
        assertTrue("View is " + system.getDM().getMembershipManager().getView() +
                " and vm3's ID is " + vm3ID,
                vm3.invoke(() -> GMSJoinLeaveTestHelper.isViewCreator()));

        startLocatorAsync(vm1, new Object[] { port2, dsProps });
        startLocatorAsync(vm2, new Object[] { port3, dsProps });

        waitCriterion = new WaitCriterion() {
          public boolean done() {
            try {
              InternalDistributedMember c = GMSJoinLeaveTestHelper.getCurrentCoordinator();
              if (c.equals(currentCoordinator)) {
                //now locator should be new coordinator
                return false;
              }
              return system.getDM().getAllHostedLocators().size() == 2;
            } catch (Exception e) {
              e.printStackTrace();
              com.gemstone.gemfire.test.dunit.Assert.fail("unexpected exception", e);
            }
            return false; // NOTREACHED
          }

          public String description() {
            return null;
          }
        };
        Wait.waitForCriterion(waitCriterion, 30 * 1000, 1000, true);
        waitUntilLocatorBecomesCoordinator(vm1);
        waitUntilLocatorBecomesCoordinator(vm2);
        waitUntilLocatorBecomesCoordinator(vm3);
        waitUntilLocatorBecomesCoordinator(vm4);

        int netviewId = vm1.invoke("Checking ViewCreator", () -> GMSJoinLeaveTestHelper.getViewId());
        assertEquals(netviewId, (int) vm2.invoke("checking ViewID", () -> GMSJoinLeaveTestHelper.getViewId()));
        assertEquals(netviewId, (int) vm3.invoke("checking ViewID", () -> GMSJoinLeaveTestHelper.getViewId()));
        assertEquals(netviewId, (int) vm4.invoke("checking ViewID", () -> GMSJoinLeaveTestHelper.getViewId()));
        assertFalse(vm4.invoke("Checking ViewCreator", () -> GMSJoinLeaveTestHelper.isViewCreator()));
        //Given the start up order of servers, this server is the elder server
        assertFalse(vm3.invoke("Checking ViewCreator", () -> GMSJoinLeaveTestHelper.isViewCreator()));
        if (vm1.invoke(() -> GMSJoinLeaveTestHelper.isViewCreator())) {
          assertFalse(vm2.invoke("Checking ViewCreator", () -> GMSJoinLeaveTestHelper.isViewCreator()));
        } else {
          assertTrue(vm2.invoke("Checking ViewCreator", () -> GMSJoinLeaveTestHelper.isViewCreator()));
        }

      } finally {
        system.disconnect();
        vm3.invoke(getDisconnectRunnable(locators));
        vm4.invoke(getDisconnectRunnable(locators));
        vm2.invoke(getStopLocatorRunnable());
        vm1.invoke(getStopLocatorRunnable());
      }
    } finally {
    }
  }
  
  private void waitUntilLocatorBecomesCoordinator(VM vm) {
    SerializableRunnable sr = new SerializableRunnable("waitUntilLocatorBecomesCoordinator") {

      @Override
      public void run() throws Exception {
        final WaitCriterion waitCriterion = new WaitCriterion() {
          public boolean done() {
            try {
              InternalDistributedMember c = GMSJoinLeaveTestHelper.getCurrentCoordinator();
              return c.getVmKind() == DistributionManager.LOCATOR_DM_TYPE;
            } catch (Exception e) {
              e.printStackTrace();
              com.gemstone.gemfire.test.dunit.Assert.fail("unexpected exception", e);
            }
            return false; // NOTREACHED
          }

          public String description() {
            return null;
          }
        };
        Wait.waitForCriterion(waitCriterion, 15 * 1000, 200, true);
      }
    };
    vm.invoke(sr);
  }

  private void startLocatorSync(VM vm, Object[] args) {
    vm.invoke(new SerializableRunnable("Starting locator process on " + args[0], args) {
      public void run() {
        File logFile = new File("");
        try {
          Locator.startLocatorAndDS((int) args[0], logFile, (Properties) args[1]);
        } catch (IOException ex) {
          com.gemstone.gemfire.test.dunit.Assert.fail("While starting process on port " + args[0], ex);
        }
      }
    });
  }

  private void startLocatorAsync(VM vm, Object[] args) {
    vm.invokeAsync(new SerializableRunnable("Starting Locator process async on " + args[0], args) {
      public void run() {
        File logFile = new File("");
        try {
          Locator.startLocatorAndDS((int) args[0], logFile, (Properties) args[1]);
        } catch (IOException ex) {
          com.gemstone.gemfire.test.dunit.Assert.fail("While starting process on port " + args[0], ex);
        }
      }
    });
  }

  /**
   * Tests starting multiple locators in multiple VMs.
   */
  @Test
  public void testMultipleMcastLocators() throws Exception {
    disconnectAllFromDS();
    IgnoredException.addIgnoredException("Could not stop  Distribution Locator"); // shutdown timing issue in InternalLocator
    Host host = Host.getHost(0);
    VM vm0 = host.getVM(0);
    VM vm1 = host.getVM(1);
    VM vm2 = host.getVM(2);
    VM vm3 = host.getVM(3);

    final int[] freeTCPPorts = AvailablePortHelper.getRandomAvailableTCPPorts(2);
    final int port1 = freeTCPPorts[0];
    this.port1 = port1;
    final int port2 = freeTCPPorts[1];
    this.port2 = port2;
    DistributedTestUtils.deleteLocatorStateFile(port1, port2);
    final int mcastport = AvailablePort.getRandomAvailablePort(AvailablePort.MULTICAST);

    final String host0 = NetworkUtils.getServerHostName(host);
    final String locators = host0 + "[" + port1 + "]," +
        host0 + "[" + port2 + "]";
    final String uniqueName = getUniqueName();

    vm0.invoke(new SerializableRunnable("Start locator on " + port1) {
      public void run() {
        File logFile = new File("");
        try {
          Properties props = new Properties();
          props.setProperty(MCAST_PORT, String.valueOf(mcastport));
          props.setProperty(LOCATORS, locators);
          props.setProperty(LOG_LEVEL, LogWriterUtils.getDUnitLogLevel());
          props.setProperty(MCAST_TTL, "0");
          props.setProperty(ENABLE_NETWORK_PARTITION_DETECTION, "true");
          props.setProperty(ENABLE_CLUSTER_CONFIGURATION, "false");

          addDSProps(props);
          Locator.startLocatorAndDS(port1, logFile, null, props);
        } catch (IOException ex) {
          com.gemstone.gemfire.test.dunit.Assert.fail("While starting locator on port " + port1, ex);
        }
      }
    });
    vm3.invoke(new SerializableRunnable("Start locator on " + port2) {
      public void run() {
        File logFile = new File("");
        try {
          Properties props = new Properties();
          props.setProperty(MCAST_PORT, String.valueOf(mcastport));
          props.setProperty(LOCATORS, locators);
          props.setProperty(LOG_LEVEL, LogWriterUtils.getDUnitLogLevel());
          props.setProperty(MCAST_TTL, "0");
          props.setProperty(ENABLE_NETWORK_PARTITION_DETECTION, "true");
          props.setProperty(ENABLE_CLUSTER_CONFIGURATION, "false");
          addDSProps(props);
          Locator.startLocatorAndDS(port2, logFile, null, props);
        } catch (IOException ex) {
          com.gemstone.gemfire.test.dunit.Assert.fail("While starting locator on port " + port2, ex);
        }
      }
    });

    SerializableRunnable connect =
        new SerializableRunnable("Connect to " + locators) {
          public void run() {
            Properties props = new Properties();
            props.setProperty(MCAST_PORT, String.valueOf(mcastport));
            props.setProperty(LOCATORS, locators);
            props.setProperty(LOG_LEVEL, LogWriterUtils.getDUnitLogLevel());
            props.setProperty(MCAST_TTL, "0");
            props.setProperty(ENABLE_NETWORK_PARTITION_DETECTION, "true");
            addDSProps(props);
            DistributedSystem.connect(props);
          }
        };
    try {
      vm1.invoke(connect);
      vm2.invoke(connect);

      Properties props = new Properties();
      props.setProperty(MCAST_PORT, String.valueOf(mcastport));
      props.setProperty(LOCATORS, locators);
      props.setProperty(LOG_LEVEL, LogWriterUtils.getDUnitLogLevel());
      props.setProperty(MCAST_TTL, "0");
      props.setProperty(ENABLE_NETWORK_PARTITION_DETECTION, "true");

      addDSProps(props);
      system = (InternalDistributedSystem) DistributedSystem.connect(props);
      WaitCriterion ev = new WaitCriterion() {
        public boolean done() {
          try {
            return system.getDM().getViewMembers().size() == 5;
          } catch (Exception e) {
            com.gemstone.gemfire.test.dunit.Assert.fail("unexpected exception", e);
          }
          return false; // NOTREACHED
        }

        public String description() {
          return "waiting for 5 members - have " + system.getDM().getViewMembers().size();
        }
      };
      Wait.waitForCriterion(ev, WAIT2_MS, 200, true);
      system.disconnect();

      vm1.invoke(getDisconnectRunnable(locators));
      vm2.invoke(getDisconnectRunnable(locators));
    } finally {
      SerializableRunnable stop = getStopLocatorRunnable();
      vm0.invoke(stop);
      vm3.invoke(stop);
      if (system != null) {
        system.disconnect();
      }
    }
  }

  /**
   * Tests that a VM can connect to a locator that is hosted in its
   * own VM.
   */
  @Test
  public void testConnectToOwnLocator() throws Exception {
    disconnectAllFromDS();
    Host host = Host.getHost(0);

    port1 =
        AvailablePort.getRandomAvailablePort(AvailablePort.SOCKET);
    DistributedTestUtils.deleteLocatorStateFile(port1);
    File logFile = new File("");
    Locator locator = Locator.startLocator(port1, logFile);
    try {

      final String locators = NetworkUtils.getServerHostName(host) + "[" + port1 + "]";

      Properties props = new Properties();
      props.setProperty(MCAST_PORT, "0");
      props.setProperty(LOCATORS, locators);
      props.setProperty(ENABLE_CLUSTER_CONFIGURATION, "false");
      addDSProps(props);
      system = (InternalDistributedSystem) DistributedSystem.connect(props);
      system.disconnect();
    } finally {
      locator.stop();
    }
  }

  /**
   * Tests that a single VM can NOT host multiple locators
   */
  @Test
  public void testHostingMultipleLocators() throws Exception {
    disconnectAllFromDS();
    Host host = Host.getHost(0);
    //VM vm = host.getVM(0);
    //VM vm1 = host.getVM(1);
    int[] randomAvailableTCPPorts = AvailablePortHelper.getRandomAvailableTCPPorts(2);
    port1 = randomAvailableTCPPorts[0];
    File logFile1 = new File("");
    DistributedTestUtils.deleteLocatorStateFile(port1);
    Locator locator1 = Locator.startLocator(port1, logFile1);

    try {

      int port2 = randomAvailableTCPPorts[1];
      File logFile2 = new File("");

      DistributedTestUtils.deleteLocatorStateFile(port2);

      try {
        Locator locator2 = Locator.startLocator(port2, logFile2);
        fail("expected second locator start to fail.");
      } catch (IllegalStateException expected) {
      }

      final String host0 = NetworkUtils.getServerHostName(host);
      final String locators = host0 + "[" + port1 + "]," +
          host0 + "[" + port2 + "]";

      SerializableRunnable connect =
          new SerializableRunnable("Connect to " + locators) {
            public void run() {
              Properties props = new Properties();
              props.setProperty(MCAST_PORT, "0");
              props.setProperty(LOCATORS, locators);
              props.setProperty(LOG_LEVEL, LogWriterUtils.getDUnitLogLevel());
              addDSProps(props);
              DistributedSystem.connect(props);
            }
          };
      connect.run();
      //vm1.invoke(connect);

      SerializableRunnable disconnect = getDisconnectRunnable(locators);

      disconnect.run();
      //vm1.invoke(disconnect);

    } finally {
      locator1.stop();
    }
  }

  /**
   * Tests starting, stopping, and restarting a locator.  See bug
   * 32856.
   *
   * @since GemFire 4.1
   */
  @Test
  public void testRestartLocator() throws Exception {
    disconnectAllFromDS();
    port1 =
        AvailablePort.getRandomAvailablePort(AvailablePort.SOCKET);
    DistributedTestUtils.deleteLocatorStateFile(port1);
    File logFile = new File("");
    File stateFile = new File("locator" + port1 + "state.dat");
    VM vm0 = Host.getHost(0).getVM(0);
    final Properties p = new Properties();
    p.setProperty(LOCATORS, Host.getHost(0).getHostName() + "[" + port1 + "]");
    p.setProperty(MCAST_PORT, "0");
    p.setProperty(ENABLE_CLUSTER_CONFIGURATION, "false");
    addDSProps(p);
    if (stateFile.exists()) {
      stateFile.delete();
    }

    com.gemstone.gemfire.test.dunit.LogWriterUtils.getLogWriter().info("Starting locator");
    Locator locator = Locator.startLocatorAndDS(port1, logFile, p);
    try {

      SerializableRunnable connect =
          new SerializableRunnable("Connect to locator on port " + port1) {
            public void run() {
              DistributedSystem.connect(p);
            }
          };
      vm0.invoke(connect);

      com.gemstone.gemfire.test.dunit.LogWriterUtils.getLogWriter().info("Stopping locator");
      locator.stop();

      com.gemstone.gemfire.test.dunit.LogWriterUtils.getLogWriter().info("Starting locator");
      locator = Locator.startLocatorAndDS(port1, logFile, p);

      vm0.invoke(new SerializableRunnable("disconnect") {
        public void run() {
          DistributedSystem.connect(p).disconnect();
        }
      });

    } finally {
      locator.stop();
    }

  }

  /**
   * return the distributed member id for the ds on this vm
   */
  public static DistributedMember getDistributedMember(Properties props) {
    props.put("name", "vm_" + VM.getCurrentVMNum());
    DistributedSystem sys = DistributedSystem.connect(props);
    sys.getLogWriter().info("<ExpectedException action=add>service failure</ExpectedException>");
    sys.getLogWriter().info("<ExpectedException action=add>com.gemstone.gemfire.ConnectException</ExpectedException>");
    sys.getLogWriter().info("<ExpectedException action=add>com.gemstone.gemfire.ForcedDisconnectException</ExpectedException>");
    return DistributedSystem.connect(props).getDistributedMember();
  }

  /**
   * find a running locator and return its distributed member id
   */
  public static DistributedMember getLocatorDistributedMember() {
    return (Locator.getLocators().iterator().next())
        .getDistributedSystem().getDistributedMember();
  }

  /**
   * find the lead member and return its id
   */
  public static DistributedMember getLeadMember() {
    DistributedSystem sys = InternalDistributedSystem.getAnyInstance();
    return MembershipManagerHelper.getLeadMember(sys);
  }

  SerializableRunnable getStopLocatorRunnable() {
    return new SerializableRunnable("stop locator") {
      public void run() {
        MembershipManagerHelper.inhibitForcedDisconnectLogging(false);
        Locator loc = Locator.getLocator();
        if (loc != null) {
          loc.stop();
          assertFalse(Locator.hasLocator());
        }
      }
    };
  }

  private SerializableRunnable getStartSBLocatorRunnable(final int port, final String name) {
    return new SerializableRunnable("Start locator on port " + port) {
      public void run() {
        File logFile = new File("");
        try {
          System.setProperty(InternalLocator.LOCATORS_PREFERRED_AS_COORDINATORS, "true");
          System.setProperty("p2p.joinTimeout", "1000");
          Properties locProps = new Properties();
          locProps.put(MCAST_PORT, "0");
          locProps.put(LOG_LEVEL, LogWriterUtils.getDUnitLogLevel());
          addDSProps(locProps);
          Locator.startLocatorAndDS(port, logFile, locProps);
        } catch (IOException ex) {
          com.gemstone.gemfire.test.dunit.Assert.fail("While starting locator on port " + port, ex);
        } finally {
          System.getProperties().remove(InternalLocator.LOCATORS_PREFERRED_AS_COORDINATORS);
          System.getProperties().remove("p2p.joinTimeout");
        }
      }
    };
  }

  protected void nukeJChannel(DistributedSystem sys) {
    sys.getLogWriter().info("<ExpectedException action=add>service failure</ExpectedException>");
    sys.getLogWriter().info("<ExpectedException action=add>com.gemstone.gemfire.ConnectException</ExpectedException>");
    sys.getLogWriter().info("<ExpectedException action=add>com.gemstone.gemfire.ForcedDisconnectException</ExpectedException>");
    try {
      MembershipManagerHelper.crashDistributedSystem(sys);
    } catch (DistributedSystemDisconnectedException se) {
      // it's okay for the system to already be shut down
    }
    sys.getLogWriter().info("<ExpectedException action=remove>service failure</ExpectedException>");
    sys.getLogWriter().info("<ExpectedException action=remove>com.gemstone.gemfire.ForcedDisconnectException</ExpectedException>");
  }

  //New test hook which blocks before closing channel.
  class TestHook implements MembershipTestHook {

    volatile boolean unboundedWait = true;

    @Override
    public void beforeMembershipFailure(String reason, Throwable cause) {
      System.out.println("Inside TestHook.beforeMembershipFailure with " + cause);
      long giveUp = System.currentTimeMillis() + 30000;
      if (cause instanceof ForcedDisconnectException) {
        while (unboundedWait && System.currentTimeMillis() < giveUp) {
          Wait.pause(1000);
        }
      } else {
        cause.printStackTrace();
      }
    }

    @Override
    public void afterMembershipFailure(String reason, Throwable cause) {
    }

    public void reset() {
      unboundedWait = false;
    }

  }

  class MyMembershipListener implements MembershipListener {
    boolean quorumLostInvoked;
    List<String> suspectReasons = new ArrayList<>(50);

    public void memberJoined(InternalDistributedMember id) {
    }

    public void memberDeparted(InternalDistributedMember id, boolean crashed) {
    }

    public void memberSuspect(InternalDistributedMember id,
        InternalDistributedMember whoSuspected, String reason) {
      suspectReasons.add(reason);
    }

    public void quorumLost(Set<InternalDistributedMember> failures,
        List<InternalDistributedMember> remaining) {
      quorumLostInvoked = true;
      com.gemstone.gemfire.test.dunit.LogWriterUtils.getLogWriter().info("quorumLost invoked in test code");
    }
  }
}<|MERGE_RESOLUTION|>--- conflicted
+++ resolved
@@ -1465,11 +1465,6 @@
    * end up only have 1 master.
    * GEODE-870
    */
-<<<<<<< HEAD
-=======
-  @Category(FlakyTest.class) // GEODE-1150: random ports, disk pollution, waitForCriterion, time sensitive, eats exceptions (fixed several)
-  @Test
->>>>>>> ed32ceef
   public void testMultipleLocatorsRestartingAtSameTime() throws Exception {
     disconnectAllFromDS();
     Host host = Host.getHost(0);
@@ -1811,7 +1806,7 @@
       props.setProperty(MCAST_PORT, "0");
       props.setProperty(LOCATORS, locators);
       props.setProperty(ENABLE_CLUSTER_CONFIGURATION, "false");
-      addDSProps(props);
+      //addDSProps(props);
       system = (InternalDistributedSystem) DistributedSystem.connect(props);
       system.disconnect();
     } finally {
@@ -1858,7 +1853,6 @@
               props.setProperty(MCAST_PORT, "0");
               props.setProperty(LOCATORS, locators);
               props.setProperty(LOG_LEVEL, LogWriterUtils.getDUnitLogLevel());
-              addDSProps(props);
               DistributedSystem.connect(props);
             }
           };
